--- conflicted
+++ resolved
@@ -22,96 +22,9 @@
     docker build -t blackbox_exporter .
     docker run -d -p 9115:9115 --name blackbox_exporter -v `pwd`:/config blackbox_exporter -config.file=/config/blackbox.yml
 
-<<<<<<< HEAD
+
 ## [Configuration](https://github.com/prometheus/blackbox_exporter/configuration.md)
-=======
-## Configuration
 
-A configuration showing all options is below:
-```yml
-modules:
-  http_2xx_example:
-    prober: http
-    timeout: 5s
-    http:
-      valid_status_codes: []  # Defaults to 2xx
-      method: GET
-      headers:
-        Host: vhost.example.com
-        Accept-Language: en-US
-      no_follow_redirects: false
-      fail_if_ssl: false
-      fail_if_not_ssl: false
-      fail_if_matches_regexp:
-        - "Could not connect to database"
-      fail_if_not_matches_regexp:
-        - "Download the latest version here"
-      tls_config:
-        insecure_skip_verify: false
-      preferred_ip_protocol: "ip4" # defaults to "ip6"
-  http_post_2xx:
-    prober: http
-    timeout: 5s
-    http:
-      method: POST
-      headers:
-        Content-Type: application/json
-      body: '{}'
-  http_basic_auth_example:
-    prober: http
-    timeout: 5s
-    http:
-      method: POST
-      headers:
-        Host: "login.example.com"
-      basic_auth:
-        username: "username"
-        password: "mysecret"
-  tcp_connect_example:
-    prober: tcp
-    timeout: 5s
-  irc_banner_example:
-    prober: tcp
-    timeout: 5s
-    tcp:
-      query_response:
-        - send: "NICK prober"
-        - send: "USER prober prober prober :prober"
-        - expect: "PING :([^ ]+)"
-          send: "PONG ${1}"
-        - expect: "^:[^ ]+ 001"
-  icmp_example:
-    prober: icmp
-    timeout: 5s
-    icmp:
-      preferred_ip_protocol: "ip4"
-  dns_udp_example:
-    prober: dns
-    timeout: 5s
-    dns:
-      query_name: "www.prometheus.io"
-      query_type: "A"
-      valid_rcodes:
-      - NOERROR
-      validate_answer_rrs:
-        fail_if_matches_regexp:
-        - ".*127.0.0.1"
-        fail_if_not_matches_regexp:
-        - "www.prometheus.io.\t300\tIN\tA\t127.0.0.1"
-      validate_authority_rrs:
-        fail_if_matches_regexp:
-        - ".*127.0.0.1"
-      validate_additional_rrs:
-        fail_if_matches_regexp:
-        - ".*127.0.0.1"
-  dns_tcp_example:
-    prober: dns
-    dns:
-      protocol: "tcp" # defaults to "udp"
-      preferred_ip_protocol: "ip4" #  defaults to "ip6"
-      query_name: "www.prometheus.io"
-```
->>>>>>> 42084122
 
 HTTP, HTTPS (via the `http` prober), DNS, TCP socket and ICMP (see permissions section) are currently supported.
 Additional modules can be defined to meet your needs.
