--- conflicted
+++ resolved
@@ -24,94 +24,6 @@
 
 ## Configuration
 
-<<<<<<< HEAD
-The timeout of each probe is automatically determined from the `scrape_timeout` in the [Prometheus config](https://prometheus.io/docs/operating/configuration/#configuration-file), slightly reduced to allow for network delays. This can be further limited by the `timeout` in the Blackbox exporter config file. If neither is specified, it defaults to 10 seconds.
-
-A configuration showing all options is below:
-```yml
-modules:
-  http_2xx_example:
-    prober: http
-    timeout: 5s
-    http:
-      valid_status_codes: []  # Defaults to 2xx
-      method: GET
-      headers:
-        Host: vhost.example.com
-        Accept-Language: en-US
-      no_follow_redirects: false
-      fail_if_ssl: false
-      fail_if_not_ssl: false
-      fail_if_matches_regexp:
-        - "Could not connect to database"
-      fail_if_not_matches_regexp:
-        - "Download the latest version here"
-      tls_config:
-        insecure_skip_verify: false
-      preferred_ip_protocol: "ip4" # defaults to "ip6"
-  http_post_2xx:
-    prober: http
-    timeout: 5s
-    http:
-      method: POST
-      headers:
-        Content-Type: application/json
-      body: '{}'
-  http_basic_auth_example:
-    prober: http
-    timeout: 5s
-    http:
-      method: POST
-      headers:
-        Host: "login.example.com"
-      basic_auth:
-        username: "username"
-        password: "mysecret"
-  tcp_connect_example:
-    prober: tcp
-    timeout: 5s
-  irc_banner_example:
-    prober: tcp
-    timeout: 5s
-    tcp:
-      query_response:
-        - send: "NICK prober"
-        - send: "USER prober prober prober :prober"
-        - expect: "PING :([^ ]+)"
-          send: "PONG ${1}"
-        - expect: "^:[^ ]+ 001"
-  icmp_example:
-    prober: icmp
-    timeout: 5s
-    icmp:
-      preferred_ip_protocol: "ip4"
-  dns_udp_example:
-    prober: dns
-    timeout: 5s
-    dns:
-      query_name: "www.prometheus.io"
-      query_type: "A"
-      valid_rcodes:
-      - NOERROR
-      validate_answer_rrs:
-        fail_if_matches_regexp:
-        - ".*127.0.0.1"
-        fail_if_not_matches_regexp:
-        - "www.prometheus.io.\t300\tIN\tA\t127.0.0.1"
-      validate_authority_rrs:
-        fail_if_matches_regexp:
-        - ".*127.0.0.1"
-      validate_additional_rrs:
-        fail_if_matches_regexp:
-        - ".*127.0.0.1"
-  dns_tcp_example:
-    prober: dns
-    dns:
-      protocol: "tcp" # defaults to "udp"
-      preferred_ip_protocol: "ip4" #  defaults to "ip6"
-      query_name: "www.prometheus.io"
-```
-=======
 Blackbox exporter is configured via a configuration file and command-line flags (such as what configuration file to load, what port to listen on, and the logging format and level).
 
 Blackbox exporter can reload its configuration file at runtime. If the new configuration is not well-formed, the changes will not be applied.
@@ -123,11 +35,12 @@
 The file is written in [YAML format](https://en.wikipedia.org/wiki/YAML), defined by the scheme described which can be found [here.](https://github.com/prometheus/blackbox_exporter/blob/master/CONFIGURATION.md)
 
 Additionally, an [example configuration](https://github.com/prometheus/blackbox_exporter/blob/master/example.yml) is also available.
->>>>>>> 7840f785
 
 HTTP, HTTPS (via the `http` prober), DNS, TCP socket and ICMP (see permissions section) are currently supported.
 Additional modules can be defined to meet your needs.
 
+The timeout of each probe is automatically determined from the `scrape_timeout` in the [Prometheus config](https://prometheus.io/docs/operating/configuration/#configuration-file), slightly reduced to allow for network delays. 
+This can be further limited by the `timeout` in the Blackbox exporter config file. If neither is specified, it defaults to 10 seconds.
 
 ## Prometheus Configuration
 
