--- conflicted
+++ resolved
@@ -43,7 +43,6 @@
       - "Could not connect to database"
       fail_if_not_matches_regexp:
       - "Download the latest version here"
-<<<<<<< HEAD
       response_headers:
         X-Server:
           required: true
@@ -51,10 +50,8 @@
           - "wrong_host"
           fail_if_not_matches_regexp:
           - "your_host"
-=======
       tls_config:
         insecure_skip_verify: false
->>>>>>> dbfe523d
   tcp_connect:
     prober: tcp
     timeout: 5s
