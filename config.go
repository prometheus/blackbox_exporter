package main

import (
	"fmt"
	"strings"
	"sync"
	"time"

	"github.com/prometheus/common/config"
)

type Config struct {
	Modules map[string]Module `yaml:"modules"`

	// Catches all undefined fields and must be empty after parsing.
	XXX map[string]interface{} `yaml:",inline"`
}

type SafeConfig struct {
	sync.RWMutex
	C *Config
}

type Module struct {
	Prober  string        `yaml:"prober,omitempty"`
	Timeout time.Duration `yaml:"timeout,omitempty"`
	HTTP    HTTPProbe     `yaml:"http,omitempty"`
	TCP     TCPProbe      `yaml:"tcp,omitempty"`
	ICMP    ICMPProbe     `yaml:"icmp,omitempty"`
	DNS     DNSProbe      `yaml:"dns,omitempty"`

	// Catches all undefined fields and must be empty after parsing.
	XXX map[string]interface{} `yaml:",inline"`
}

type HTTPProbe struct {
	// Defaults to 2xx.
	ValidStatusCodes       []int                   `yaml:"valid_status_codes,omitempty"`
<<<<<<< HEAD
	ValidHTTPVersions      []string                `yaml:"valid_http_versions,omitempty"`
=======
>>>>>>> d3705710
	PreferredIPProtocol    string                  `yaml:"preferred_ip_protocol,omitempty"`
	NoFollowRedirects      bool                    `yaml:"no_follow_redirects,omitempty"`
	FailIfSSL              bool                    `yaml:"fail_if_ssl,omitempty"`
	FailIfNotSSL           bool                    `yaml:"fail_if_not_ssl,omitempty"`
	Method                 string                  `yaml:"method,omitempty"`
	Headers                map[string]string       `yaml:"headers,omitempty"`
	FailIfMatchesRegexp    []string                `yaml:"fail_if_matches_regexp,omitempty"`
	FailIfNotMatchesRegexp []string                `yaml:"fail_if_not_matches_regexp,omitempty"`
	Body                   string                  `yaml:"body,omitempty"`
<<<<<<< HEAD
	HTTPClientConfig       config.HTTPClientConfig `yaml:"http_client_config,inline,omitempty"`
=======
	HTTPClientConfig       config.HTTPClientConfig `yaml:"http_client_config,inline"`
>>>>>>> d3705710

	// Catches all undefined fields and must be empty after parsing.
	XXX map[string]interface{} `yaml:",inline"`
}

type QueryResponse struct {
	Expect string `yaml:"expect,omitempty"`
	Send   string `yaml:"send,omitempty"`

	// Catches all undefined fields and must be empty after parsing.
	XXX map[string]interface{} `yaml:",inline"`
}

type TCPProbe struct {
	PreferredIPProtocol string           `yaml:"preferred_ip_protocol,omitempty"`
	QueryResponse       []QueryResponse  `yaml:"query_response,omitempty"`
	TLS                 bool             `yaml:"tls,omitempty"`
	TLSConfig           config.TLSConfig `yaml:"tls_config,omitempty"`

	// Catches all undefined fields and must be empty after parsing.
	XXX map[string]interface{} `yaml:",inline"`
}

type ICMPProbe struct {
	PreferredIPProtocol string `yaml:"preferred_ip_protocol,omitempty"` // Defaults to "ip6".

	// Catches all undefined fields and must be empty after parsing.
	XXX map[string]interface{} `yaml:",inline"`
}

type DNSProbe struct {
	PreferredIPProtocol string         `yaml:"preferred_ip_protocol,omitempty"`
	TransportProtocol   string         `yaml:"transport_protocol,omitempty"`
	QueryName           string         `yaml:"query_name,omitempty"`
	QueryType           string         `yaml:"query_type,omitempty"`   // Defaults to ANY.
	ValidRcodes         []string       `yaml:"valid_rcodes,omitempty"` // Defaults to NOERROR.
	ValidateAnswer      DNSRRValidator `yaml:"validate_answer_rrs,omitempty"`
	ValidateAuthority   DNSRRValidator `yaml:"validate_authority_rrs,omitempty"`
	ValidateAdditional  DNSRRValidator `yaml:"validate_additional_rrs,omitempty"`

	// Catches all undefined fields and must be empty after parsing.
	XXX map[string]interface{} `yaml:",inline"`
}

type DNSRRValidator struct {
	FailIfMatchesRegexp    []string `yaml:"fail_if_matches_regexp,omitempty"`
	FailIfNotMatchesRegexp []string `yaml:"fail_if_not_matches_regexp,omitempty"`

	// Catches all undefined fields and must be empty after parsing.
	XXX map[string]interface{} `yaml:",inline"`
}

func checkOverflow(m map[string]interface{}, ctx string) error {
	if len(m) > 0 {
		var keys []string
		for k := range m {
			keys = append(keys, k)
		}
		return fmt.Errorf("unknown fields in %s: %s", ctx, strings.Join(keys, ", "))
	}
	return nil
}

// UnmarshalYAML implements the yaml.Unmarshaler interface.
func (s *Config) UnmarshalYAML(unmarshal func(interface{}) error) error {
	type plain Config
	if err := unmarshal((*plain)(s)); err != nil {
		return err
	}
	if err := checkOverflow(s.XXX, "config"); err != nil {
		return err
	}
	return nil
}

// UnmarshalYAML implements the yaml.Unmarshaler interface.
func (s *Module) UnmarshalYAML(unmarshal func(interface{}) error) error {
	type plain Module
	if err := unmarshal((*plain)(s)); err != nil {
		return err
	}
	if err := checkOverflow(s.XXX, "module"); err != nil {
		return err
	}
	return nil
}

// UnmarshalYAML implements the yaml.Unmarshaler interface.
func (s *HTTPProbe) UnmarshalYAML(unmarshal func(interface{}) error) error {
	type plain HTTPProbe
	if err := unmarshal((*plain)(s)); err != nil {
		return err
	}
	if err := checkOverflow(s.XXX, "http probe"); err != nil {
		return err
	}
	return nil
}

// UnmarshalYAML implements the yaml.Unmarshaler interface.
func (s *DNSProbe) UnmarshalYAML(unmarshal func(interface{}) error) error {
	type plain DNSProbe
	if err := unmarshal((*plain)(s)); err != nil {
		return err
	}
	if err := checkOverflow(s.XXX, "dns probe"); err != nil {
		return err
	}
	return nil
}

// UnmarshalYAML implements the yaml.Unmarshaler interface.
func (s *TCPProbe) UnmarshalYAML(unmarshal func(interface{}) error) error {
	type plain TCPProbe
	if err := unmarshal((*plain)(s)); err != nil {
		return err
	}
	if err := checkOverflow(s.XXX, "tcp probe"); err != nil {
		return err
	}
	return nil
}

// UnmarshalYAML implements the yaml.Unmarshaler interface.
func (s *DNSRRValidator) UnmarshalYAML(unmarshal func(interface{}) error) error {
	type plain DNSRRValidator
	if err := unmarshal((*plain)(s)); err != nil {
		return err
	}
	if err := checkOverflow(s.XXX, "dns rr validator"); err != nil {
		return err
	}
	return nil
}

// UnmarshalYAML implements the yaml.Unmarshaler interface.
func (s *ICMPProbe) UnmarshalYAML(unmarshal func(interface{}) error) error {
	type plain ICMPProbe
	if err := unmarshal((*plain)(s)); err != nil {
		return err
	}
	if err := checkOverflow(s.XXX, "icmp probe"); err != nil {
		return err
	}
	return nil
}

// UnmarshalYAML implements the yaml.Unmarshaler interface.
func (s *QueryResponse) UnmarshalYAML(unmarshal func(interface{}) error) error {
	type plain QueryResponse
	if err := unmarshal((*plain)(s)); err != nil {
		return err
	}
	if err := checkOverflow(s.XXX, "query response"); err != nil {
		return err
	}
	return nil
}<|MERGE_RESOLUTION|>--- conflicted
+++ resolved
@@ -36,10 +36,7 @@
 type HTTPProbe struct {
 	// Defaults to 2xx.
 	ValidStatusCodes       []int                   `yaml:"valid_status_codes,omitempty"`
-<<<<<<< HEAD
 	ValidHTTPVersions      []string                `yaml:"valid_http_versions,omitempty"`
-=======
->>>>>>> d3705710
 	PreferredIPProtocol    string                  `yaml:"preferred_ip_protocol,omitempty"`
 	NoFollowRedirects      bool                    `yaml:"no_follow_redirects,omitempty"`
 	FailIfSSL              bool                    `yaml:"fail_if_ssl,omitempty"`
@@ -49,11 +46,7 @@
 	FailIfMatchesRegexp    []string                `yaml:"fail_if_matches_regexp,omitempty"`
 	FailIfNotMatchesRegexp []string                `yaml:"fail_if_not_matches_regexp,omitempty"`
 	Body                   string                  `yaml:"body,omitempty"`
-<<<<<<< HEAD
-	HTTPClientConfig       config.HTTPClientConfig `yaml:"http_client_config,inline,omitempty"`
-=======
 	HTTPClientConfig       config.HTTPClientConfig `yaml:"http_client_config,inline"`
->>>>>>> d3705710
 
 	// Catches all undefined fields and must be empty after parsing.
 	XXX map[string]interface{} `yaml:",inline"`
