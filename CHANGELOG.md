## master / unreleased

BREAKING CHANGES:

* [CHANGE]
* [FEATURE]
* [ENHANCEMENT]
* [BUGFIX]

## 0.28.0 / 2025-12-04

BREAKING CHANGES:

* The `--log.prober` flag behavior has changed. The scrape probe logger is now an independent logger. Please review the README.md and adjust configurations as needed. #1461
* Log leveling has been improved for several prober modules. Changes include logging errors at `ERROR` level instead of `INFO`, and adjusting many prober logs from `INFO` to `DEBUG` level. To see more detailed probe logs, set `--log.prober=debug`. #1461

Changes:

<<<<<<< HEAD
* [CHANGE]
* [FEATURE]
* [ENHANCEMENT]
* [BUGFIX]
* [ENHANCEMENT] Added resolved target IP address as label in blackbox_exporter metrics
* [FEATURE] Support config reload automatically - feature flag `config.enable-auto-reload`, `config.auto-reload-interval`
* [CHANGE] Config is not reloaded if the file content didn't change when using all reload methods
=======
* [CHANGE] Make default HTTP User-Agent compliant with RFC9110 (now `Blackbox-Exporter/<version>`) #1446
* [CHANGE] Config is not reloaded if the file content didn't change when using all reload methods #1464
* [FEATURE] Support HTTP/3 (QUIC) prober #1425
* [FEATURE] Add support for configuring gRPC metadata in gRPC prober #956
* [FEATURE] Implement byte matching in TCP query responses #1441
* [FEATURE] Add a new type of probe using unix domain sockets #1480
* [FEATURE] Support config reload automatically - feature flag `config.enable-auto-reload`, `config.auto-reload-interval` #1464
* [BUGFIX] Fix retrieving probe logs by target name when probed by multiple modules #1257
* [BUGFIX] Fix error handling in auto-reload config case #1478
* [BUGFIX] Fix `debug` param log output work regardless of log level #1438
>>>>>>> 7861fd92

## 0.27.0 / 2025-06-26

* [FEATURE] Support matching JSON body with CEL expressions #1255
* [BUGFIX] Fix condition when local dns lookup should happen #1272
* [BUGFIX] Stop scrape logger spam #1381

## 0.26.0 / 2025-02-26

* [CHANGE] adopt log/slog, drop go-kit/log #1311
* [FEATURE] Add metric to record tls ciphersuite negotiated during handshake #1203
* [FEATURE] Add a way to export labels with content matched by the probe #1284
* [FEATURE] Reports Certificate Serial number #1333
* [ENHANCEMENT] Enable misspell linter #1248
* [ENHANCEMENT] Fix incorrect parameters name in documentation #1126
* [ENHANCEMENT] Add stale workflow to start sync with stale.yaml in prometheus #1170
* [ENHANCEMENT] Update CONFIGURATION.md to clarify that valid_status_codes expects a list #1335
* [ENHANCEMENT] Skip failing IPv6 tests in test CI Pipeline #1342
* [ENHANCEMENT] Add RabbitMQ probe example #1349
* [BUGFIX] Only register grpc TLS metrics on successful handshake #1338

## 0.25.0 / 2024-04-09

* [FEATURE] Allow to get Probe logs by target #1063
* [FEATURE] Log errors from probe #1091
* [BUGFIX] Prevent logging confusing error message #1059
* [BUGFIX] Explicit registration of internal exporter metrics 1060

## 0.24.0 / 2023-05-16

* [CHANGE] Make Proxy Connect Headers consistent with Prometheus #1008
* [FEATURE] Add hostname parameter for TCP probe #981
* [FEATURE] Add support for HTTP request body as file #987

## 0.23.0 / 2022-12-02

* [SECURITY] Update Exporter Toolkit (CVE-2022-46146) #979
* [FEATURE] Support multiple Listen Addresses and systemd socket activation #979
* [FEATURE] Add leaf certificate details in a new `probe_ssl_last_chain_info` metric. #943
* [FEATURE] DNS: Add `Add probe_dns_query_succeeded` metric. #990

## 0.22.0 / 2022-08-02

* [FEATURE] HTTP: Add `skip_resolve_phase_with_proxy` option. #944
* [ENHANCEMENT] OAuth: Use Blackbox Exporter user agent when doing OAuth2
  authenticated requests. #948
* [ENHANCEMENT] Print usage and help to stdout instead of stderr. #928


## 0.21.1 / 2022-06-17

* [BUGFIX] Fix a data race in HTTP probes. #929

## 0.21.0 / 2022-05-30

This Prometheus release is built with go1.18, which contains two noticeable
changes related to TLS and HTTP:

1. [TLS 1.0 and 1.1 disabled by default client-side](https://go.dev/doc/go1.18#tls10).
   Blackbox Exporter users can override this with the `min_version` parameter of
   [tls_config](https://prometheus.io/docs/prometheus/latest/configuration/configuration/#tls_config).
2. [Certificates signed with the SHA-1 hash function are rejected](https://go.dev/doc/go1.18#sha1).
   This doesn't apply to self-signed root certificates.

* [BUGFIX] Prevent setting negative timeouts when using a small scrape interval. #869

## 0.20.0 / 2022-03-16

* [FEATURE] Add support for grpc health check. #835
* [FEATURE] Add hostname parameter. #823
* [ENHANCEMENT] Add body_size_limit option to http module. #836
* [ENHANCEMENT] Change default user agent. #557
* [ENHANCEMENT] Add control of recursion desired flag for DNS probes. #859
* [ENHANCEMENT] Delay init of http phase values. #865
* [BUGFIX] Fix IP hash. #863

## 0.19.0 / 2021-05-10

In the HTTP probe, `no_follow_redirects` has been changed to `follow_redirects`.
This release accepts both, with a precedence to the `no_follow_redirects` parameter.
In the next release, `no_follow_redirects` will be removed.

* [CHANGE] HTTP probe: `no_follow_redirects` has been renamed to `follow_redirects`. #784
* [FEATURE] Add support for decompression of HTTP responses. #764
* [FEATURE] Enable TLS and basic authentication. #730
* [FEATURE] HTTP probe: *experimental* OAuth2 support. #784
* [ENHANCEMENT] Add a health endpoint. #752
* [ENHANCEMENT] Add a metric for unknown probes. #716
* [ENHANCEMENT] Use preferred protocol first when resolving hostname. #728
* [ENHANCEMENT] Validating the configuration tries to compile regexes. #729
* [BUGFIX] HTTP probe: Fix error checking. #723
* [BUGFIX] HTTP probe: Fix how the TLS phase is calculated. #758<|MERGE_RESOLUTION|>--- conflicted
+++ resolved
@@ -16,15 +16,6 @@
 
 Changes:
 
-<<<<<<< HEAD
-* [CHANGE]
-* [FEATURE]
-* [ENHANCEMENT]
-* [BUGFIX]
-* [ENHANCEMENT] Added resolved target IP address as label in blackbox_exporter metrics
-* [FEATURE] Support config reload automatically - feature flag `config.enable-auto-reload`, `config.auto-reload-interval`
-* [CHANGE] Config is not reloaded if the file content didn't change when using all reload methods
-=======
 * [CHANGE] Make default HTTP User-Agent compliant with RFC9110 (now `Blackbox-Exporter/<version>`) #1446
 * [CHANGE] Config is not reloaded if the file content didn't change when using all reload methods #1464
 * [FEATURE] Support HTTP/3 (QUIC) prober #1425
@@ -35,7 +26,6 @@
 * [BUGFIX] Fix retrieving probe logs by target name when probed by multiple modules #1257
 * [BUGFIX] Fix error handling in auto-reload config case #1478
 * [BUGFIX] Fix `debug` param log output work regardless of log level #1438
->>>>>>> 7861fd92
 
 ## 0.27.0 / 2025-06-26
 
