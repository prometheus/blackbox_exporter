// Copyright 2016 The Prometheus Authors
// Licensed under the Apache License, Version 2.0 (the "License");
// you may not use this file except in compliance with the License.
// You may obtain a copy of the License at
//
// http://www.apache.org/licenses/LICENSE-2.0
//
// Unless required by applicable law or agreed to in writing, software
// distributed under the License is distributed on an "AS IS" BASIS,
// WITHOUT WARRANTIES OR CONDITIONS OF ANY KIND, either express or implied.
// See the License for the specific language governing permissions and
// limitations under the License.

package prober

import (
	"context"
	"errors"
	"fmt"
	"io"
	"io/ioutil"
	"net"
	"net/http"
	"net/http/cookiejar"
	"net/http/httptrace"
	"net/textproto"
	"net/url"
	"regexp"
	"strconv"
	"strings"
	"time"

	"github.com/go-kit/kit/log"
	"github.com/go-kit/kit/log/level"
	"github.com/prometheus/client_golang/prometheus"
	pconfig "github.com/prometheus/common/config"
	"golang.org/x/net/publicsuffix"

	"github.com/prometheus/blackbox_exporter/config"
)

func matchRegularExpressions(reader io.Reader, httpConfig config.HTTPProbe, logger log.Logger) bool {
	body, err := ioutil.ReadAll(reader)
	if err != nil {
		level.Error(logger).Log("msg", "Error reading HTTP body", "err", err)
		return false
	}
	for _, expression := range httpConfig.FailIfBodyMatchesRegexp {
		re, err := regexp.Compile(expression)
		if err != nil {
			level.Error(logger).Log("msg", "Could not compile regular expression", "regexp", expression, "err", err)
			return false
		}
		if re.Match(body) {
			level.Error(logger).Log("msg", "Body matched regular expression", "regexp", expression)
			return false
		}
	}
	for _, expression := range httpConfig.FailIfBodyNotMatchesRegexp {
		re, err := regexp.Compile(expression)
		if err != nil {
			level.Error(logger).Log("msg", "Could not compile regular expression", "regexp", expression, "err", err)
			return false
		}
		if !re.Match(body) {
			level.Error(logger).Log("msg", "Body did not match regular expression", "regexp", expression)
			return false
		}
	}
	return true
}

func matchRegularExpressionsOnHeaders(header http.Header, httpConfig config.HTTPProbe, logger log.Logger) bool {
	for _, headerMatchSpec := range httpConfig.FailIfHeaderMatchesRegexp {
		values := header[textproto.CanonicalMIMEHeaderKey(headerMatchSpec.Header)]
		if len(values) == 0 {
			if !headerMatchSpec.AllowMissing {
				level.Error(logger).Log("msg", "Missing required header", "header", headerMatchSpec.Header)
				return false
			} else {
				continue // No need to match any regex on missing headers.
			}
		}

		re, err := regexp.Compile(headerMatchSpec.Regexp)
		if err != nil {
			level.Error(logger).Log("msg", "Could not compile regular expression", "regexp", headerMatchSpec.Regexp, "err", err)
			return false
		}

		for _, val := range values {
			if re.MatchString(val) {
				level.Error(logger).Log("msg", "Header matched regular expression", "header", headerMatchSpec.Header,
					"regexp", headerMatchSpec.Regexp, "value_count", len(values))
				return false
			}
		}
	}
	for _, headerMatchSpec := range httpConfig.FailIfHeaderNotMatchesRegexp {
		values := header[textproto.CanonicalMIMEHeaderKey(headerMatchSpec.Header)]
		if len(values) == 0 {
			if !headerMatchSpec.AllowMissing {
				level.Error(logger).Log("msg", "Missing required header", "header", headerMatchSpec.Header)
				return false
			} else {
				continue // No need to match any regex on missing headers.
			}
		}

		re, err := regexp.Compile(headerMatchSpec.Regexp)
		if err != nil {
			level.Error(logger).Log("msg", "Could not compile regular expression", "regexp", headerMatchSpec.Regexp, "err", err)
			return false
		}

		anyHeaderValueMatched := false

		for _, val := range values {
			if re.MatchString(val) {
				anyHeaderValueMatched = true
				break
			}
		}

		if !anyHeaderValueMatched {
			level.Error(logger).Log("msg", "Header did not match regular expression", "header", headerMatchSpec.Header,
				"regexp", headerMatchSpec.Regexp, "value_count", len(values))
			return false
		}
	}

	return true
}

// roundTripTrace holds timings for a single HTTP roundtrip.
type roundTripTrace struct {
	tls           bool
	start         time.Time
	dnsDone       time.Time
	connectDone   time.Time
	gotConn       time.Time
	responseStart time.Time
	end           time.Time
}

// transport is a custom transport keeping traces for each HTTP roundtrip.
type transport struct {
	Transport http.RoundTripper
	logger    log.Logger
	traces    []*roundTripTrace
	current   *roundTripTrace
}

func newTransport(rt http.RoundTripper, logger log.Logger) *transport {
	return &transport{
		Transport: rt,
		logger:    logger,
		traces:    []*roundTripTrace{},
	}
}

// RoundTrip switches to a new trace, then runs embedded RoundTripper.
func (t *transport) RoundTrip(req *http.Request) (*http.Response, error) {
	trace := &roundTripTrace{}
	if req.URL.Scheme == "https" {
		trace.tls = true
	}
	t.current = trace
	t.traces = append(t.traces, trace)
	return t.Transport.RoundTrip(req)
}

func (t *transport) DNSStart(_ httptrace.DNSStartInfo) {
	t.current.start = time.Now()
}
func (t *transport) DNSDone(_ httptrace.DNSDoneInfo) {
	t.current.dnsDone = time.Now()
}
func (ts *transport) ConnectStart(_, _ string) {
	t := ts.current
	// No DNS resolution because we connected to IP directly.
	if t.dnsDone.IsZero() {
		t.start = time.Now()
		t.dnsDone = t.start
	}
}
func (t *transport) ConnectDone(net, addr string, err error) {
	t.current.connectDone = time.Now()
}
func (t *transport) GotConn(_ httptrace.GotConnInfo) {
	t.current.gotConn = time.Now()
}
func (t *transport) GotFirstResponseByte() {
	t.current.responseStart = time.Now()
}

func ProbeHTTP(ctx context.Context, target string, module config.Module, registry *prometheus.Registry, logger log.Logger) (success bool) {
	var redirects int
	var (
		durationGaugeVec = prometheus.NewGaugeVec(prometheus.GaugeOpts{
			Name: "probe_http_duration_seconds",
			Help: "Duration of http request by phase, summed over all redirects",
		}, []string{"phase"})
		contentLengthGauge = prometheus.NewGauge(prometheus.GaugeOpts{
			Name: "probe_http_content_length",
			Help: "Length of http content response",
		})

		redirectsGauge = prometheus.NewGauge(prometheus.GaugeOpts{
			Name: "probe_http_redirects",
			Help: "The number of redirects",
		})

		isSSLGauge = prometheus.NewGauge(prometheus.GaugeOpts{
			Name: "probe_http_ssl",
			Help: "Indicates if SSL was used for the final redirect",
		})

		statusCodeGauge = prometheus.NewGauge(prometheus.GaugeOpts{
			Name: "probe_http_status_code",
			Help: "Response HTTP status code",
		})

		probeSSLEarliestCertExpiryGauge = prometheus.NewGauge(prometheus.GaugeOpts{
			Name: "probe_ssl_earliest_cert_expiry",
			Help: "Returns earliest SSL cert expiry in unixtime",
		})

		probeHTTPVersionGauge = prometheus.NewGauge(prometheus.GaugeOpts{
			Name: "probe_http_version",
			Help: "Returns the version of HTTP of the probe response",
		})

		probeFailedDueToRegex = prometheus.NewGauge(prometheus.GaugeOpts{
			Name: "probe_failed_due_to_regex",
			Help: "Indicates if probe failed due to regex",
		})

		probeHTTPLastModified = prometheus.NewGauge(prometheus.GaugeOpts{
			Name: "probe_http_last_modified_timestamp_seconds",
			Help: "Returns the Last-Modified HTTP response header in unixtime",
		})
	)

	for _, lv := range []string{"resolve", "connect", "tls", "processing", "transfer"} {
		durationGaugeVec.WithLabelValues(lv)
	}

	registry.MustRegister(durationGaugeVec)
	registry.MustRegister(contentLengthGauge)
	registry.MustRegister(redirectsGauge)
	registry.MustRegister(isSSLGauge)
	registry.MustRegister(statusCodeGauge)
	registry.MustRegister(probeHTTPVersionGauge)
	registry.MustRegister(probeFailedDueToRegex)

	httpConfig := module.HTTP

	if !strings.HasPrefix(target, "http://") && !strings.HasPrefix(target, "https://") {
		target = "http://" + target
	}

	targetURL, err := url.Parse(target)
	if err != nil {
		level.Error(logger).Log("msg", "Could not parse target URL", "err", err)
		return false
	}
	targetHost, targetPort, err := net.SplitHostPort(targetURL.Host)
	// If split fails, assuming it's a hostname without port part.
	if err != nil {
		targetHost = targetURL.Host
	}

	httpClientConfig := module.HTTP.HTTPClientConfig
	if len(httpClientConfig.TLSConfig.ServerName) == 0 {
		// If there is no `server_name` in tls_config, use
		// the hostname of the target.
		httpClientConfig.TLSConfig.ServerName = targetHost
	}
<<<<<<< HEAD
	origHost := targetURL.Host
	if httpClientConfig.ProxyURL.URL == nil {
		ip, lookupTime, err := chooseProtocol(ctx, module.HTTP.IPProtocol, module.HTTP.IPProtocolFallback, targetHost, registry, logger)
		if err != nil {
			level.Error(logger).Log("msg", "Error resolving address", "err", err)
			return false
		}
		durationGaugeVec.WithLabelValues("resolve").Add(lookupTime)
		if targetPort == "" {
			targetURL.Host = "[" + ip.String() + "]"
		} else {
			targetURL.Host = net.JoinHostPort(ip.String(), targetPort)
		}
	} else {
		level.Info(logger).Log("msg", "Using proxy", "proxy", httpClientConfig.ProxyURL.URL)
	}

	client, err := pconfig.NewHTTPClientFromConfig(&httpClientConfig)
=======
	client, err := pconfig.NewClientFromConfig(httpClientConfig, "http_probe", true)
>>>>>>> 1647e37e
	if err != nil {
		level.Error(logger).Log("msg", "Error generating HTTP client", "err", err)
		return false
	}

	jar, err := cookiejar.New(&cookiejar.Options{PublicSuffixList: publicsuffix.List})
	if err != nil {
		level.Error(logger).Log("msg", "Error generating cookiejar", "err", err)
		return false
	}
	client.Jar = jar

	// Inject transport that tracks trace for each redirect.
	tt := newTransport(client.Transport, logger)
	client.Transport = tt

	client.CheckRedirect = func(r *http.Request, via []*http.Request) error {
		level.Info(logger).Log("msg", "Received redirect", "url", r.URL.String())
		redirects = len(via)
		if redirects > 10 || httpConfig.NoFollowRedirects {
			level.Info(logger).Log("msg", "Not following redirect")
			return errors.New("don't follow redirects")
		}
		return nil
	}

	if httpConfig.Method == "" {
		httpConfig.Method = "GET"
	}

	var body io.Reader

	// If a body is configured, add it to the request.
	if httpConfig.Body != "" {
		body = strings.NewReader(httpConfig.Body)
	}

	request, err := http.NewRequest(httpConfig.Method, targetURL.String(), body)
	request.Host = origHost
	request = request.WithContext(ctx)
	if err != nil {
		level.Error(logger).Log("msg", "Error creating request", "err", err)
		return
	}

	for key, value := range httpConfig.Headers {
		if strings.Title(key) == "Host" {
			request.Host = value
			continue
		}
		request.Header.Set(key, value)
	}

	level.Info(logger).Log("msg", "Making HTTP request", "url", request.URL.String(), "host", request.Host)

	trace := &httptrace.ClientTrace{
		DNSStart:             tt.DNSStart,
		DNSDone:              tt.DNSDone,
		ConnectStart:         tt.ConnectStart,
		ConnectDone:          tt.ConnectDone,
		GotConn:              tt.GotConn,
		GotFirstResponseByte: tt.GotFirstResponseByte,
	}
	request = request.WithContext(httptrace.WithClientTrace(request.Context(), trace))

	resp, err := client.Do(request)
	// Err won't be nil if redirects were turned off. See https://github.com/golang/go/issues/3795
	if err != nil && resp == nil {
		level.Error(logger).Log("msg", "Error for HTTP request", "err", err)
	} else {
		requestErrored := (err != nil)

		level.Info(logger).Log("msg", "Received HTTP response", "status_code", resp.StatusCode)
		if len(httpConfig.ValidStatusCodes) != 0 {
			for _, code := range httpConfig.ValidStatusCodes {
				if resp.StatusCode == code {
					success = true
					break
				}
			}
			if !success {
				level.Info(logger).Log("msg", "Invalid HTTP response status code", "status_code", resp.StatusCode,
					"valid_status_codes", fmt.Sprintf("%v", httpConfig.ValidStatusCodes))
			}
		} else if 200 <= resp.StatusCode && resp.StatusCode < 300 {
			success = true
		} else {
			level.Info(logger).Log("msg", "Invalid HTTP response status code, wanted 2xx", "status_code", resp.StatusCode)
		}

		if success && (len(httpConfig.FailIfHeaderMatchesRegexp) > 0 || len(httpConfig.FailIfHeaderNotMatchesRegexp) > 0) {
			success = matchRegularExpressionsOnHeaders(resp.Header, httpConfig, logger)
			if success {
				probeFailedDueToRegex.Set(0)
			} else {
				probeFailedDueToRegex.Set(1)
			}
		}

		if success && (len(httpConfig.FailIfBodyMatchesRegexp) > 0 || len(httpConfig.FailIfBodyNotMatchesRegexp) > 0) {
			success = matchRegularExpressions(resp.Body, httpConfig, logger)
			if success {
				probeFailedDueToRegex.Set(0)
			} else {
				probeFailedDueToRegex.Set(1)
			}
		}

		if resp != nil && !requestErrored {
			_, err = io.Copy(ioutil.Discard, resp.Body)
			if err != nil {
				level.Info(logger).Log("msg", "Failed to read HTTP response body", "err", err)
				success = false
			}

			resp.Body.Close()
		}

		// At this point body is fully read and we can write end time.
		tt.current.end = time.Now()

		// Check if there is a Last-Modified HTTP response header.
		if t, err := http.ParseTime(resp.Header.Get("Last-Modified")); err == nil {
			registry.MustRegister(probeHTTPLastModified)
			probeHTTPLastModified.Set(float64(t.Unix()))
		}

		var httpVersionNumber float64
		httpVersionNumber, err = strconv.ParseFloat(strings.TrimPrefix(resp.Proto, "HTTP/"), 64)
		if err != nil {
			level.Error(logger).Log("msg", "Error parsing version number from HTTP version", "err", err)
		}
		probeHTTPVersionGauge.Set(httpVersionNumber)

		if len(httpConfig.ValidHTTPVersions) != 0 {
			found := false
			for _, version := range httpConfig.ValidHTTPVersions {
				if version == resp.Proto {
					found = true
					break
				}
			}
			if !found {
				level.Error(logger).Log("msg", "Invalid HTTP version number", "version", httpVersionNumber)
				success = false
			}
		}

	}

	if resp == nil {
		resp = &http.Response{}
	}
	for i, trace := range tt.traces {
		level.Info(logger).Log(
			"msg", "Response timings for roundtrip",
			"roundtrip", i,
			"start", trace.start,
			"dnsDone", trace.dnsDone,
			"connectDone", trace.connectDone,
			"gotConn", trace.gotConn,
			"responseStart", trace.responseStart,
			"end", trace.end,
		)
		// We get the duration for the first request from chooseProtocol.
		if i != 0 {
			durationGaugeVec.WithLabelValues("resolve").Add(trace.dnsDone.Sub(trace.start).Seconds())
		}
		// Continue here if we never got a connection because a request failed.
		if trace.gotConn.IsZero() {
			continue
		}
		if trace.tls {
			// dnsDone must be set if gotConn was set.
			durationGaugeVec.WithLabelValues("connect").Add(trace.connectDone.Sub(trace.dnsDone).Seconds())
			durationGaugeVec.WithLabelValues("tls").Add(trace.gotConn.Sub(trace.dnsDone).Seconds())
		} else {
			durationGaugeVec.WithLabelValues("connect").Add(trace.gotConn.Sub(trace.dnsDone).Seconds())
		}

		// Continue here if we never got a response from the server.
		if trace.responseStart.IsZero() {
			continue
		}
		durationGaugeVec.WithLabelValues("processing").Add(trace.responseStart.Sub(trace.gotConn).Seconds())

		// Continue here if we never read the full response from the server.
		// Usually this means that request either failed or was redirected.
		if trace.end.IsZero() {
			continue
		}
		durationGaugeVec.WithLabelValues("transfer").Add(trace.end.Sub(trace.responseStart).Seconds())
	}

	if resp.TLS != nil {
		isSSLGauge.Set(float64(1))
		registry.MustRegister(probeSSLEarliestCertExpiryGauge)
		probeSSLEarliestCertExpiryGauge.Set(float64(getEarliestCertExpiry(resp.TLS).Unix()))
		if httpConfig.FailIfSSL {
			level.Error(logger).Log("msg", "Final request was over SSL")
			success = false
		}
	} else if httpConfig.FailIfNotSSL {
		level.Error(logger).Log("msg", "Final request was not over SSL")
		success = false
	}

	statusCodeGauge.Set(float64(resp.StatusCode))
	contentLengthGauge.Set(float64(resp.ContentLength))
	redirectsGauge.Set(float64(redirects))
	return
}<|MERGE_RESOLUTION|>--- conflicted
+++ resolved
@@ -277,7 +277,7 @@
 		// the hostname of the target.
 		httpClientConfig.TLSConfig.ServerName = targetHost
 	}
-<<<<<<< HEAD
+  
 	origHost := targetURL.Host
 	if httpClientConfig.ProxyURL.URL == nil {
 		ip, lookupTime, err := chooseProtocol(ctx, module.HTTP.IPProtocol, module.HTTP.IPProtocolFallback, targetHost, registry, logger)
@@ -295,10 +295,8 @@
 		level.Info(logger).Log("msg", "Using proxy", "proxy", httpClientConfig.ProxyURL.URL)
 	}
 
-	client, err := pconfig.NewHTTPClientFromConfig(&httpClientConfig)
-=======
+	// client, err := pconfig.NewHTTPClientFromConfig(&httpClientConfig)
 	client, err := pconfig.NewClientFromConfig(httpClientConfig, "http_probe", true)
->>>>>>> 1647e37e
 	if err != nil {
 		level.Error(logger).Log("msg", "Error generating HTTP client", "err", err)
 		return false
