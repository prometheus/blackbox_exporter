// Copyright 2016 The Prometheus Authors
// Licensed under the Apache License, Version 2.0 (the "License");
// you may not use this file except in compliance with the License.
// You may obtain a copy of the License at
//
// http://www.apache.org/licenses/LICENSE-2.0
//
// Unless required by applicable law or agreed to in writing, software
// distributed under the License is distributed on an "AS IS" BASIS,
// WITHOUT WARRANTIES OR CONDITIONS OF ANY KIND, either express or implied.
// See the License for the specific language governing permissions and
// limitations under the License.

package main

import (
	"context"
	"flag"
	"fmt"
	"io/ioutil"
	"net/http"
	"os"
	"os/signal"
	"strconv"
	"syscall"
	"time"

	"gopkg.in/yaml.v2"

	"github.com/prometheus/client_golang/prometheus"
	"github.com/prometheus/client_golang/prometheus/promhttp"
	"github.com/prometheus/common/log"
	"github.com/prometheus/common/version"
)

var (
	sc = &SafeConfig{
		C: &Config{},
	}
	configFile    = flag.String("config.file", "blackbox.yml", "Blackbox exporter configuration file.")
	listenAddress = flag.String("web.listen-address", ":9115", "The address to listen on for HTTP requests.")
	showVersion   = flag.Bool("version", false, "Print version information.")
	timeoutOffset = flag.Float64("timeout-offset", 0.5, "Offset to subtract from timeout in seconds.")
)

var Probers = map[string]func(context.Context, string, Module, *prometheus.Registry) bool{
	"http": probeHTTP,
	"tcp":  probeTCP,
	"icmp": probeICMP,
	"dns":  probeDNS,
}

func (sc *SafeConfig) reloadConfig(confFile string) (err error) {
	var c = &Config{}

	yamlFile, err := ioutil.ReadFile(confFile)
	if err != nil {
		log.Errorf("Error reading config file: %s", err)
		return err
	}

	if err := yaml.Unmarshal(yamlFile, c); err != nil {
		log.Errorf("Error parsing config file: %s", err)
		return err
	}

	sc.Lock()
	sc.C = c
	sc.Unlock()

	log.Infoln("Loaded config file")
	return nil
}

func probeHandler(w http.ResponseWriter, r *http.Request, c *Config) {

	moduleName := r.URL.Query().Get("module")
	if moduleName == "" {
		moduleName = "http_2xx"
	}
	module, ok := c.Modules[moduleName]
	if !ok {
		http.Error(w, fmt.Sprintf("Unknown module %q", moduleName), 400)
		return
	}

	// If a timeout is configured via the Prometheus header, add it to the request.
	var prometheusTimeout string
	if r.Header["X-Prometheus-Scrape-Timeout-Seconds"] != nil {
		prometheusTimeout = r.Header["X-Prometheus-Scrape-Timeout-Seconds"][0]
	}

	timeoutSeconds, err := strconv.ParseFloat(prometheusTimeout, 64)
	if err != nil {
		http.Error(w, fmt.Sprintf("Failed to parse timeout from Prometheus header: %s", err), http.StatusInternalServerError)
		return
	}
	if timeoutSeconds == 0 {
		timeoutSeconds = 10
	}

	if module.Timeout.Seconds() < timeoutSeconds && module.Timeout.Seconds() > 0 {
		timeoutSeconds = module.Timeout.Seconds()
	}
	ctx, cancel := context.WithTimeout(context.Background(), time.Duration((timeoutSeconds-*timeoutOffset)*1e9))
	defer cancel()
	r = r.WithContext(ctx)

	probeSuccessGauge := prometheus.NewGauge(prometheus.GaugeOpts{
		Name: "probe_success",
		Help: "Displays whether or not the probe was a success",
	})
	probeDurationGauge := prometheus.NewGauge(prometheus.GaugeOpts{
		Name: "probe_duration_seconds",
		Help: "Returns how long the probe took to complete in seconds",
	})
	params := r.URL.Query()
	target := params.Get("target")
	if target == "" {
		http.Error(w, "Target parameter is missing", 400)
		return
	}

	prober, ok := Probers[module.Prober]
	if !ok {
		http.Error(w, fmt.Sprintf("Unknown prober %q", module.Prober), 400)
		return
	}

	start := time.Now()
	registry := prometheus.NewRegistry()
	registry.MustRegister(probeSuccessGauge)
	registry.MustRegister(probeDurationGauge)
	success := prober(ctx, target, module, registry)
	probeDurationGauge.Set(time.Since(start).Seconds())
	if success {
		probeSuccessGauge.Set(1)
	}
	h := promhttp.HandlerFor(registry, promhttp.HandlerOpts{})
	h.ServeHTTP(w, r)
}

func init() {
	prometheus.MustRegister(version.NewCollector("blackbox_exporter"))
}

func main() {
	flag.Parse()

	if *showVersion {
		fmt.Fprintln(os.Stdout, version.Print("blackbox_exporter"))
		os.Exit(0)
	}

	log.Infoln("Starting blackbox_exporter", version.Info())
	log.Infoln("Build context", version.BuildContext())

	if err := sc.reloadConfig(*configFile); err != nil {
		log.Fatalf("Error loading config: %s", err)
	}

	hup := make(chan os.Signal)
	reloadCh := make(chan chan error)
	signal.Notify(hup, syscall.SIGHUP)
	go func() {
		for {
			select {
			case <-hup:
				if err := sc.reloadConfig(*configFile); err != nil {
					log.Errorf("Error reloading config: %s", err)
				}
			case rc := <-reloadCh:
				if err := sc.reloadConfig(*configFile); err != nil {
					log.Errorf("Error reloading config: %s", err)
					rc <- err
				} else {
					rc <- nil
				}
			}
		}
	}()

	http.HandleFunc("/-/reload",
		func(w http.ResponseWriter, r *http.Request) {
			if r.Method != "POST" {
				w.WriteHeader(http.StatusMethodNotAllowed)
				fmt.Fprintf(w, "This endpoint requires a POST request.\n")
				return
			}

			rc := make(chan error)
			reloadCh <- rc
			if err := <-rc; err != nil {
				http.Error(w, fmt.Sprintf("failed to reload config: %s", err), http.StatusInternalServerError)
			}
		})
<<<<<<< HEAD
	http.Handle("/metrics", prometheus.Handler())
	http.HandleFunc("/probe", func(w http.ResponseWriter, r *http.Request) {
		sc.Lock()
		conf := sc.C
		sc.Unlock()
		probeHandler(w, r, conf)
	})
=======

>>>>>>> 7840f785
	http.HandleFunc("/", func(w http.ResponseWriter, r *http.Request) {
		w.Write([]byte(`<html>
			<head><title>Blackbox Exporter</title></head>
			<body>
			<h1>Blackbox Exporter</h1>
			<p><a href="/probe?target=prometheus.io&module=http_2xx">Probe prometheus.io for http_2xx</a></p>
			<p><a href="/metrics">Metrics</a></p>
			<p><a href="/config">Configuration</a></p>
			</body>
			</html>`))
	})

	http.HandleFunc("/config", func(w http.ResponseWriter, r *http.Request) {
		sc.RLock()
		c, err := yaml.Marshal(sc.C)
		sc.RUnlock()
		if err != nil {
			log.Warnf("Error marshalling configuration: %v", err)
			http.Error(w, err.Error(), 500)
			return
		}
		w.Write(c)
	})

	log.Infoln("Listening on", *listenAddress)
	if err := http.ListenAndServe(*listenAddress, nil); err != nil {
		log.Fatalf("Error starting HTTP server: %s", err)
	}
}<|MERGE_RESOLUTION|>--- conflicted
+++ resolved
@@ -194,7 +194,6 @@
 				http.Error(w, fmt.Sprintf("failed to reload config: %s", err), http.StatusInternalServerError)
 			}
 		})
-<<<<<<< HEAD
 	http.Handle("/metrics", prometheus.Handler())
 	http.HandleFunc("/probe", func(w http.ResponseWriter, r *http.Request) {
 		sc.Lock()
@@ -202,9 +201,6 @@
 		sc.Unlock()
 		probeHandler(w, r, conf)
 	})
-=======
-
->>>>>>> 7840f785
 	http.HandleFunc("/", func(w http.ResponseWriter, r *http.Request) {
 		w.Write([]byte(`<html>
 			<head><title>Blackbox Exporter</title></head>
