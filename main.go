--- conflicted
+++ resolved
@@ -47,25 +47,15 @@
 var (
 	sc = config.NewSafeConfig(prometheus.DefaultRegisterer)
 
-<<<<<<< HEAD
-	configFile    = kingpin.Flag("config.file", "Blackbox exporter configuration file.").Default("blackbox.yml").String()
-	timeoutOffset = kingpin.Flag("timeout-offset", "Offset to subtract from timeout in seconds.").Default("0.5").Float64()
-	configCheck   = kingpin.Flag("config.check", "If true validate the config file and then exit.").Default().Bool()
-	dynamicProbe  = kingpin.Flag("enable.dynamic-probe", "If true, probes can be dynamically configured via GET parameter using /probe/dynamic endpoint.").Default().Bool()
-	historyLimit  = kingpin.Flag("history.limit", "The maximum amount of items to keep in the history.").Default("100").Uint()
-	externalURL   = kingpin.Flag("web.external-url", "The URL under which Blackbox exporter is externally reachable (for example, if Blackbox exporter is served via a reverse proxy). Used for generating relative and absolute links back to Blackbox exporter itself. If the URL has a path portion, it will be used to prefix all HTTP endpoints served by Blackbox exporter. If omitted, relevant URL components will be derived automatically.").PlaceHolder("<url>").String()
-	routePrefix   = kingpin.Flag("web.route-prefix", "Prefix for the internal routes of web endpoints. Defaults to path of --web.external-url.").PlaceHolder("<path>").String()
-	toolkitFlags  = webflag.AddFlags(kingpin.CommandLine, ":9115")
-=======
 	configFile     = kingpin.Flag("config.file", "Blackbox exporter configuration file.").Default("blackbox.yml").String()
 	timeoutOffset  = kingpin.Flag("timeout-offset", "Offset to subtract from timeout in seconds.").Default("0.5").Float64()
 	configCheck    = kingpin.Flag("config.check", "If true validate the config file and then exit.").Default().Bool()
-	logLevelProber = kingpin.Flag("log.prober", "Log level from probe requests. One of: [debug, info, warn, error, none]").Default("none").String()
+	dynamicProbe   = kingpin.Flag("enable.dynamic-probe", "If true, probes can be dynamically configured via GET parameter using /probe/dynamic endpoint.").Default().Bool()
+  logLevelProber = kingpin.Flag("log.prober", "Log level from probe requests. One of: [debug, info, warn, error, none]").Default("none").String()
 	historyLimit   = kingpin.Flag("history.limit", "The maximum amount of items to keep in the history.").Default("100").Uint()
 	externalURL    = kingpin.Flag("web.external-url", "The URL under which Blackbox exporter is externally reachable (for example, if Blackbox exporter is served via a reverse proxy). Used for generating relative and absolute links back to Blackbox exporter itself. If the URL has a path portion, it will be used to prefix all HTTP endpoints served by Blackbox exporter. If omitted, relevant URL components will be derived automatically.").PlaceHolder("<url>").String()
 	routePrefix    = kingpin.Flag("web.route-prefix", "Prefix for the internal routes of web endpoints. Defaults to path of --web.external-url.").PlaceHolder("<path>").String()
 	toolkitFlags   = webflag.AddFlags(kingpin.CommandLine, ":9115")
->>>>>>> c908cba6
 
 	moduleUnknownCounter = promauto.NewCounter(prometheus.CounterOpts{
 		Name: "blackbox_module_unknown_total",
