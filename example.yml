--- conflicted
+++ resolved
@@ -225,7 +225,6 @@
       query_response:
         - send: "PING"
         - expect: "PONG"
-<<<<<<< HEAD
   postgresql:
     prober: tcp
     tcp:
@@ -233,12 +232,10 @@
       - send: !!binary AAAACATSFi8= # 0x00, 0x00, 0x00, 0x08, 0x04, 0xD2, 0x16, 0x2F - PostgreSQL SSLRequest
       - expect_bytes: S # 0x53 - Reply will be 'S' if SSL is enabled, and 'N' if it is not.
       - starttls: true
-=======
   http_with_header_from_files:
     prober: http
     http:
       http_headers:
         X-API-Key:
           files:
-            - /path/to/api-key.txt
->>>>>>> c6933e08
+            - /path/to/api-key.txt